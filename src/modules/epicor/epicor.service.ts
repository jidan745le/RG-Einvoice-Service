--- conflicted
+++ resolved
@@ -80,11 +80,7 @@
     try {
       this.logger.log(`Fetching invoices from Epicor BAQ for company: ${epicorTenantConfig.companyID} with OData params: ${JSON.stringify(odataParams)}`);
 
-<<<<<<< HEAD
       let url = `${epicorTenantConfig.serverBaseAPI}/odata/${epicorTenantConfig.companyID}/Erp.BO.ARInvoiceSvc/ARInvoices`;
-=======
-      let url = `${epicorTenantConfig.serverBaseAPI}/Erp.BO.ARInvoiceSvc/ARInvoices`;
->>>>>>> 53952c6d
 
       const queryParams: string[] = [];
       if (odataParams?.filter && odataParams.filter.trim() !== '') {
@@ -119,21 +115,12 @@
         url += `?${queryParams.join('&')}`;
       }
 
-<<<<<<< HEAD
 
       console.log("url", url)
       const headers = {
         'Accept': 'application/json',
         'Authorization': `Basic ${Buffer.from(`${epicorTenantConfig.userAccount}:${epicorTenantConfig.password || ''}`).toString('base64')}`,
         'X-API-Key': "gBoukRpXcusuBo38fZqF5pje6KqbcXvC6kbeOfNsLOnUi",
-=======
-      url += `${queryParams.length > 0 ? '&' : '?'}$expand=InvcDtls&$top=1000`;
-
-      const headers = {
-        'Accept': 'application/json',
-        'Authorization': `Basic ${Buffer.from(`${epicorTenantConfig.userAccount}:${epicorTenantConfig.password || ''}`).toString('base64')}`,
-        'callsettings': `{"Company":"${epicorTenantConfig.companyID}"}`,
->>>>>>> 53952c6d
       };
 
       this.logger.log(`Requesting Epicor BAQ URL: ${url}`);
@@ -167,20 +154,12 @@
     try {
       this.logger.log(`Fetching invoice ${invoiceId} from Epicor for company: ${epicorTenantConfig.companyID}`);
 
-<<<<<<< HEAD
       const url = `${epicorTenantConfig.serverBaseAPI}/odata/${epicorTenantConfig.companyID}/Erp.BO.ARInvoiceSvc/ARInvoices('${epicorTenantConfig.companyID}',${invoiceId})?$expand=InvcDtls`;
-=======
-      const url = `${epicorTenantConfig.serverBaseAPI}/Erp.BO.ARInvoiceSvc/ARInvoices(${epicorTenantConfig.companyID},${invoiceId})?$expand=InvcDtls`;
->>>>>>> 53952c6d
 
       const headers = {
         'Accept': 'application/json',
         'Authorization': `Basic ${Buffer.from(`${epicorTenantConfig.userAccount}:${epicorTenantConfig.password || ''}`).toString('base64')}`,
-<<<<<<< HEAD
         'X-API-Key': "gBoukRpXcusuBo38fZqF5pje6KqbcXvC6kbeOfNsLOnUi"
-=======
-        'callsettings': `{"Company":"${epicorTenantConfig.companyID}"}`,
->>>>>>> 53952c6d
       };
 
       this.logger.log(`Requesting Epicor invoice URL: ${url}`);
@@ -228,22 +207,12 @@
     try {
       this.logger.log(`Updating invoice ${invoiceId} status in Epicor for company: ${epicorTenantConfig.companyID}`);
 
-<<<<<<< HEAD
       const url = `${epicorTenantConfig.serverBaseAPI}/odata/${epicorTenantConfig.companyID}/Erp.BO.ARInvoiceSvc/ARInvoices('${epicorTenantConfig.companyID}',${invoiceId})`;
 
       const headers = {
         'Accept': 'application/json',
         'Authorization': `Basic ${Buffer.from(`${epicorTenantConfig.userAccount}:${epicorTenantConfig.password || ''}`).toString('base64')}`,
         'X-API-Key': "gBoukRpXcusuBo38fZqF5pje6KqbcXvC6kbeOfNsLOnUi"
-=======
-      const url = `${epicorTenantConfig.serverBaseAPI}/Erp.BO.ARInvoiceSvc/ARInvoices(${epicorTenantConfig.companyID},${invoiceId})`;
-
-      const headers = {
-        'Accept': '*/*',
-        'Content-Type': 'application/json',
-        'Authorization': `Basic ${Buffer.from(`${epicorTenantConfig.userAccount}:${epicorTenantConfig.password || ''}`).toString('base64')}`,
-        'callsettings': `{"Company":"${epicorTenantConfig.companyID}"}`,
->>>>>>> 53952c6d
       };
 
       this.logger.log(`Updating Epicor invoice URL: ${url} with data: ${JSON.stringify(updateData)}`);
@@ -252,10 +221,6 @@
       );
 
       this.logger.log(`Updated invoice ${invoiceId} status in Epicor successfully`);
-<<<<<<< HEAD
-
-=======
->>>>>>> 53952c6d
       return response.data;
     } catch (error) {
       this.logger.error(`Error updating invoice ${invoiceId} status in Epicor: ${error.message}`, error.stack);
